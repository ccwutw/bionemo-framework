--- conflicted
+++ resolved
@@ -105,10 +105,9 @@
     def __len__(self):  # noqa: D105
         return len(self.scdl)
 
-<<<<<<< HEAD
-    def __getitem__(self, idx: int) -> types.BertSample:  # noqa: D105
-        rng = np.random.default_rng([self._seed, idx])
-        values, feature_ids_df = self.scdl.get_row(idx, return_features=True, feature_vars=["feature_id"])
+    def __getitem__(self, index: EpochIndex) -> types.BertSample:  # noqa: D105
+        rng = np.random.default_rng([self._seed, index.epoch, index.idx])
+        values, feature_ids_df = self.scdl.get_row(index.idx, return_features=True, feature_vars=["feature_id"])
         gene_data, col_idxs = values[0], values[1]
         gene_data = gene_data.astype(np.int64)
         col_idxs = col_idxs.astype(np.int64)
@@ -118,12 +117,6 @@
             )
         feature_ids = feature_ids_df.values.tolist()
         feature_ids = [f[0] for f in feature_ids]
-=======
-    def __getitem__(self, index: EpochIndex) -> types.BertSample:
-        """Performs a lookup and the required transformation for the model."""
-        rng = np.random.default_rng([self._seed, index.epoch, index.idx])
-        gene_data, col_idxs, feature_ids = self.lookup_cell_by_idx(index.idx)
->>>>>>> 41ef909d
         return process_item(
             gene_data,
             col_idxs,
