--- conflicted
+++ resolved
@@ -1,12 +1,6 @@
-<<<<<<< HEAD
-
-- tag: 10M_240530:1.0
-  ngc: null
-=======
 - tag: 10M_240530:1.0
   ngc: nvidia/clara/geneformer_10m:1.6
   ngc_registry: model
->>>>>>> 30653a6a
   pbss: "s3://bionemo-ci/models/geneformer-10M-240530-step-115430-wandb-4ij9ghox.nemo"
   sha256: 6e3670c6b61487035ebb8ce2c00fcbca7fb50128bd4d36ad035fa863791ef792 # pragma: allowlist secret
   owner: John St John <jstjohn@nvidia.com>
@@ -16,12 +10,8 @@
 
 
 - tag: 10M_240530:2.0
-<<<<<<< HEAD
-  ngc: null
-=======
   ngc: nvidia/clara/geneformer_10m:2.0
   ngc_registry: model
->>>>>>> 30653a6a
   pbss: "s3://bionemo-ci/models/geneformer_10M_240530_nemo2.tar.gz" # checkpoint is a directory, this is unpacked @ dl
   sha256: a27061ee347f453b1bf175e288df31e9813903ebcb4924a77ac50dccc730889d # pragma: allowlist secret
   owner: John St John <jstjohn@nvidia.com>
@@ -31,12 +21,8 @@
     to nemo2 format with https://github.com/NVIDIA/bionemo-fw-ea/pull/180
 
 - tag: 106M_240530:2.0
-<<<<<<< HEAD
-  ngc: null
-=======
   ngc: nvidia/clara/geneformer_100m:2.0
   ngc_registry: model
->>>>>>> 30653a6a
   pbss: "s3://bionemo-ci/models/geneformer_106M_240530_nemo2.tar.gz"  # checkpoint is a directory, this is unpacked @ dl
   sha256: 7d67a526379eb8581f2aaaf03425ae9ec81a38570b24ddc8b22818e5d26ea772 # pragma: allowlist secret
   owner: John St John <jstjohn@nvidia.com>
