# Copyright (c) 2019 NVIDIA Corporation
import importlib
import itertools
import json
import logging
import os
from pathlib import Path
from typing import List, Optional, Dict

import torch
import torch.distributed as dist
import torch.nn as nn
import torch.onnx as onnx
import torch.optim as optim
from nemo.backends.pytorch.nm import TrainableNM

from .module_wrapper import TrainableNeuralModuleWrapper
from .nm import DataLayerNM
<<<<<<< HEAD
from .optimizers import Novograd, AdamW, Lamb
from ...core import NmTensor, DeviceType, NeuralModule, DeploymentFormat
from ...core.neural_types import *
=======
from .optimizers import Novograd, AdamW, Lamb, master_params
from ...core import NmTensor, DeviceType, NeuralModule
>>>>>>> 9527df79
from ...core.callbacks import (ActionCallback,
                               EvaluatorCallback,
                               SimpleLossLoggerCallback)
from ...core.neural_factory import Actions, ModelMode, Optimization
from ...utils.helpers import get_checkpoint_from_dir

# these imports will happen on as-needed basis
amp = None
convert_syncbn = None
create_syncbn_process_group = None
DDP = None
LARC = None

AmpOptimizations = {
    Optimization.mxprO0: "O0",
    Optimization.mxprO1: "O1",
    Optimization.mxprO2: "O2",
    Optimization.mxprO3: "O3",
}

_float_2_half_req = {Optimization.mxprO1,
                     Optimization.mxprO2,
                     Optimization.mxprO3}


class PtActions(Actions):
    def __init__(self, local_rank=None, tb_writer=None,
                 optimization_level=Optimization.mxprO0):
        need_apex = local_rank is not None or \
                    optimization_level != Optimization.mxprO0
        if need_apex:
            try:
                apex = importlib.import_module('apex')
                if optimization_level != Optimization.mxprO0:
                    global amp
                    amp = importlib.import_module('apex.amp')
                if local_rank is not None:
                    global convert_syncbn
                    global create_syncbn_process_group
                    global DDP
                    global LARC
                    parallel = importlib.import_module('apex.parallel')
                    convert_syncbn = parallel.convert_syncbn_model
                    create_syncbn_process_group = (
                        parallel.create_syncbn_process_group)
                    DDP = parallel.DistributedDataParallel
                    LARC = parallel.LARC

            except ImportError:
                raise ImportError(
                    "NVIDIA Apex is necessary for distributed training and"
                    "mixed precision training. It only works on GPUs."
                    "Please install Apex from "
                    "https://www.github.com/nvidia/apex")

        super(PtActions, self).__init__(
            local_rank=local_rank,
            optimization_level=optimization_level)

        # will be [unique_instance_id -> (NMModule, PTModule)]
        self.module_reference_table = {}
        self.step = 0
        self.epoch_num = 0
        self.optimizers = []
        self.tb_writer = tb_writer
        self._modules = set()
        self.cache = None

    @property
    def modules(self):
        return self._modules

    def __get_top_sorted_modules_and_dataloader(self, hook):
        """
        Constracts DAG leading to hook and creates its topological order.
        It also populates self.module_reference_table.
        Args:
          hook: an NmTensor or a list of NmTensors representing leaf nodes
          in DAG

        Returns:
          list of modules with their call arguments and outputs, and dataset
        """

        def create_node(producer, producer_args):
            if producer_args is None:
                return tuple((producer, ()))
            else:
                return tuple(
                    (producer,
                     tuple([(k, v) for k, v in producer_args.items()]))
                )

        def is_in_degree_zero(node, processed_nodes):
            """A node has in degree of zero"""
            if node[1] == ():
                return True
            for portname, nmtensor in node[1]:
                nd = create_node(nmtensor.producer, nmtensor.producer_args)
                if nd not in processed_nodes:
                    return False
            return True

        hooks = hook if isinstance(hook, list) else [hook]

        # ensures that no tensors are processed twice
        processed_nmtensors = set()

        indices_to_remove = []
        # Check for duplicates in hook
        for i, nmtensor in enumerate(hook):
            if nmtensor in processed_nmtensors:
                indices_to_remove.append(i)
            else:
                processed_nmtensors.add(nmtensor)

        for i in reversed(indices_to_remove):
            hook.pop(i)

        _top_sorted_modules = []
        all_nodes = {}

        # extract all nodes to all_nodes set
        hooks_lst = list(hooks)
        while len(hooks_lst) > 0:
            # take nmtensor from the end of the list
            nmtensor = hooks_lst.pop()
            node = create_node(nmtensor.producer, nmtensor.producer_args)
            # Store nmtensor as an output of its producer
            # first make sure all keys are present per output port
            # and nm is inside all_nodes
            if node not in all_nodes:
                all_nodes[node] = {
                    k: None for k in nmtensor.producer._output_ports}
            # second, populate output port with current nmtensor
            # where applicable
            all_nodes[node][nmtensor.name] = nmtensor
            processed_nmtensors.add(nmtensor)
            if (nmtensor.producer_args is not None
                    and nmtensor.producer_args != {}):
                for _, new_nmtensor in nmtensor.producer_args.items():
                    if new_nmtensor not in processed_nmtensors:
                        # put in the start of list
                        hooks_lst.insert(0, new_nmtensor)

        all_node_with_output = []
        # Iterate over all_nodes to create new nodes that include its output
        # now all nodes have (module, input tensors, output tensors)
        for node in all_nodes:
            all_node_with_output.append(tuple((
                node[0],
                node[1],
                all_nodes[node]
            )))

        processed_nodes = []
        while len(all_node_with_output) > 0:
            for node in all_node_with_output.copy():
                # if node's in_degree is zero it can be added to
                # _top_sorted_modules
                # this will also reduce in_degree of its children
                if is_in_degree_zero(node, processed_nodes):
                    _top_sorted_modules.append(node)
                    processed_nodes.append((node[0], node[1]))
                    all_node_with_output.remove(node)

        # Create top_sorted_modules aka callchain
        top_sorted_modules = []
        for i, m in enumerate(_top_sorted_modules):
            top_sorted_modules.append((m[0], dict(m[1]), m[2]))
            # Ensure that there is only one dataset in callchain
            if i > 0 and isinstance(m[0], DataLayerNM):
                raise ValueError(
                    "There were more than one DataLayer NeuralModule inside "
                    "your DAG.")

        if not isinstance(top_sorted_modules[0][0], DataLayerNM):
            raise ValueError(
                "The first module in your DAG was not a DataLayer "
                "NeuralModule.")

        tdataset = top_sorted_modules[0][0].dataset

        # populate self.module_reference_table
        for m in top_sorted_modules:
            if m[0].factory is None and self._local_rank is not None:
                raise ValueError("Neural module {0} was created without "
                                 "NeuralModuleFactory, but you are trying to"
                                 "run in distributed mode. Please instantiate"
                                 "NeuralModuleFactory first and pass its "
                                 "instance as `factory` parameter to all your"
                                 "Neural Module objects."
                                 "".format(str(m[0])))
            key = m[0].unique_instance_id
            if key not in self.module_reference_table:
                if isinstance(m[0], TrainableNeuralModuleWrapper):
                    self.module_reference_table[key] = (m[0], m[0]._pt_module)
                else:
                    self.module_reference_table[key] = (m[0], m[0])

        return top_sorted_modules, tdataset

    def create_optimizer(self,
                         optimizer,
                         things_to_optimize,
                         optimizer_params=None):
        """
        Wrapper function around __setup_optimizer()

        Args:
            optimizer : A instantiated PyTorch optimizer or string. For
                currently supported strings, see __setup_optimizer().
            things_to_optimize (list): Must be a list of Neural Modules and/or
                parameters. If a Neural Module is passed, all trainable
                parameters are extracted and passed to the optimizer.
            optimizer_params (dict): Optional parameters dictionary.

        Returns:
            Optimizer
        """

        optimizer_instance = None
        optimizer_class = None
        if isinstance(optimizer, str):
            optimizer_class = optimizer
        elif isinstance(optimizer, torch.optim.Optimizer):
            optimizer_instance = optimizer
        else:
            raise ValueError("`optimizer` must be a string or an instance "
                             "of torch.optim.Optimizer")

        modules_to_optimize = []
        tensors_to_optimize = []
        if not isinstance(things_to_optimize, list):
            things_to_optimize = [things_to_optimize]
        for thing in things_to_optimize:
            if isinstance(thing, NeuralModule):
                modules_to_optimize.append(thing)
            elif isinstance(thing, NmTensor):
                tensors_to_optimize.append(thing)
            else:
                raise ValueError("{} passed to create_optimizer() was neither "
                                 "a neural module nor a neural module tensor")

        if tensors_to_optimize:
            call_chain, _ = self.__get_top_sorted_modules_and_dataloader(
                tensors_to_optimize)

            for module in call_chain:
                if module[0] not in modules_to_optimize:
                    modules_to_optimize.append(module[0])

        # Extract trainable weights which will be optimized
        params_list = [
            p.parameters() for p in modules_to_optimize
            if isinstance(p, TrainableNM) or p.is_trainable()
        ]
        params_to_optimize = itertools.chain(*params_list)

        if optimizer_params is None:
            optimizer_params = {}
        # Init amp
        optimizer = self.__setup_optimizer(
            optimizer_instance=optimizer_instance,
            optimizer_class=optimizer_class,
            optimization_params=optimizer_params,
            params_to_optimize=params_to_optimize)

        self.optimizers.append(optimizer)
        return optimizer

    @staticmethod
    def __setup_optimizer(optimizer_instance,
                          optimizer_class,
                          optimization_params,
                          params_to_optimize):

        if optimizer_instance is None:
            # Setup optimizer instance, by default it is SGD
            lr = optimization_params["lr"]
            if optimizer_class.lower() == "sgd":
                optimizer = optim.SGD(
                    params_to_optimize,
                    lr=lr,
                    momentum=optimization_params.get("momentum", 0.9),
                    weight_decay=optimization_params.get("weight_decay", 0.0),
                )
            elif optimizer_class.lower() == "adam":
                optimizer = optim.Adam(
                    params=params_to_optimize, lr=lr,
                    betas=optimization_params.get("betas", (0.9, 0.999)))
            elif optimizer_class.lower() == "fused_adam":
                optimizer = apex.optimizers.FusedAdam(
                    params=params_to_optimize,
                    lr=lr)
            elif optimizer_class.lower() == "adam_w":
                optimizer = AdamW(
                    params=params_to_optimize,
                    lr=lr,
                    weight_decay=optimization_params.get("weight_decay", 0.0),
                )
            elif optimizer_class.lower() == "novograd":
                optimizer = Novograd(
                    params_to_optimize,
                    lr=lr,
                    weight_decay=optimization_params.get("weight_decay", 0.0),
                    luc=optimization_params.get("luc", False),
                    luc_trust=optimization_params.get("luc_eta", 1e-3),
                    betas=optimization_params.get("betas", (0.95, 0.98)),
                )
            elif optimizer_class.lower() == "fused_novograd":
                optimizer = apex.optimizers.FusedNovoGrad(
                    params_to_optimize,
                    lr=lr,
                    weight_decay=optimization_params.get("weight_decay", 0.0),
                    reg_inside_moment=True,
                    grad_averaging=False,
                    betas=optimization_params.get("betas", (0.95, 0.25)),
                )
            elif optimizer_class.lower() == "lamb":
                optimizer = Lamb(
                    params_to_optimize,
                    lr=lr,
                    weight_decay=optimization_params.get("weight_decay", 0.0),
                )
            else:
                raise ValueError(
                    "Unknown optimizer class: {0}".format(optimizer_class))

            if optimization_params.get("larc", False):
                print("Enabling larc")
                optimizer = LARC(
                    optimizer,
                    trust_coefficient=optimization_params.get("larc_eta", 2e-2)
                )
        else:
            logging.info("Optimizer instance: {0} is provided.")
            if optimizer_class is not None and optimizer_class != "":
                logging.warning("Ignoring `optimizer_class` parameter because"
                                "`optimizer_instance` is provided")
            if optimization_params is not None and optimization_params != {}:
                logging.warning("Ignoring `optimization_params` parameter for "
                                "optimizer because `optimizer_instance` "
                                "is provided")
            optimizer = optimizer_instance
        return optimizer

    def __initialize_amp(
            self, optimizer, optim_level, amp_min_loss_scale=1.0
    ):
        if optim_level not in AmpOptimizations:
            raise ValueError(f"__initialize_amp() was called with unknown "
                             "optim_level={optim_level}")
        # in this case, nothing to do here
        if optim_level == Optimization.mxprO0:
            return optimizer

        if len(self.modules) < 1:
            raise ValueError("There were no modules to initialize")
        pt_modules = []
        for module in self.modules:
            if isinstance(module, nn.Module):
                pt_modules.append(module)
            elif isinstance(module,
                            TrainableNeuralModuleWrapper):
                pt_modules.append(module._pt_module)

        _, optimizer = amp.initialize(
            min_loss_scale=amp_min_loss_scale,
            models=pt_modules,
            optimizers=optimizer,
            opt_level=AmpOptimizations[optim_level],
        )
        return optimizer

    def __nm_graph_forward_pass(self,
                                call_chain,
                                registered_tensors,
                                mode=ModelMode.train,
                                disable_allreduce=False,
                                use_cache=False):
        for ind in range(1, len(call_chain)):
            if use_cache:
                in_cache = True
                for tensor in call_chain[ind][2].values():
                    if tensor is None:
                        # NM has an output tensor that is not used in the
                        # current call chain, so we don't care if it's not in
                        # cache
                        continue
                    if tensor.unique_name not in registered_tensors:
                        in_cache = False
                if in_cache:
                    continue
            call_args = call_chain[ind][1]
            # module = call_chain[ind][0]
            m_id = call_chain[ind][0].unique_instance_id
            pmodule = self.module_reference_table[m_id][1]

            if self._local_rank is not None:
                if isinstance(pmodule, DDP):
                    if disable_allreduce:
                        pmodule.disable_allreduce()
                    else:
                        pmodule.enable_allreduce()

            if mode == ModelMode.train:
                # if module.is_trainable():
                if isinstance(pmodule, nn.Module):
                    pmodule.train()
            elif mode == ModelMode.eval:
                # if module.is_trainable():
                if isinstance(pmodule, nn.Module):
                    pmodule.eval()
            else:
                raise ValueError("Unknown ModelMode")
            # prepare call signature for `module`
            call_set = {}
            for tensor_name, nmtensor in call_args.items():
                # _add_uuid_2_name(nmtensor.name, nmtensor.producer._uuid)
                key = nmtensor.unique_name
                call_set[tensor_name] = registered_tensors[key]
            # actual PyTorch module call with signature
            if isinstance(
                    self.module_reference_table[m_id][0],
                    TrainableNeuralModuleWrapper
            ):
                new_tensors = pmodule(**call_set)
            else:
                new_tensors = pmodule(force_pt=True, **call_set)

            if not isinstance(new_tensors, List):
                if not isinstance(new_tensors, tuple):
                    new_tensors = [new_tensors]
                else:
                    new_tensors = list(new_tensors)
            for t_tensor, nm_tensor in zip(
                    new_tensors, call_chain[ind][2].values()):
                if nm_tensor is None:
                    continue
                t_name = nm_tensor.unique_name
                if t_name not in registered_tensors:
                    registered_tensors[t_name] = t_tensor
                else:
                    raise ValueError("A NMTensor was produced twice in "
                                     f"the same DAG. {t_name}")

    @staticmethod
    def pad_tensor(t: torch.Tensor, target_size: torch.Size):
        padded_shape = target_size.cpu().data.numpy().tolist()
        padded_t = torch.zeros(padded_shape).cuda().type_as(t)
        t_size = t.size()
        if len(t_size) == 0:
            padded_t = t
        elif len(t_size) == 1:
            padded_t[: t_size[0]] = t
        elif len(t_size) == 2:
            padded_t[: t_size[0], : t_size[1]] = t
        elif len(t_size) == 3:
            padded_t[: t_size[0], : t_size[1], : t_size[2]] = t
        elif len(t_size) == 4:
            padded_t[: t_size[0], : t_size[1], : t_size[2], : t_size[3]] = t
        else:
            raise NotImplementedError
        return padded_t

    @staticmethod
    def depad_tensor(t: torch.Tensor, original_size: torch.Size):
        t_size = original_size
        if len(t_size) == 0:
            depadded_t = t
        elif len(t_size) == 1:
            depadded_t = t[: t_size[0]]
        elif len(t_size) == 2:
            depadded_t = t[: t_size[0], : t_size[1]]
        elif len(t_size) == 3:
            depadded_t = t[: t_size[0], : t_size[1], : t_size[2]]
        elif len(t_size) == 4:
            depadded_t = t[: t_size[0], : t_size[1], : t_size[2], : t_size[3]]
        else:
            raise NotImplementedError
        return depadded_t

    def _eval(self, tensors_2_evaluate, callback, step, verbose=False):
        """
        Evaluation process.
        WARNING THIS function assumes that all tensors_2_evaluate are based
        on a single datalayer
        Args:
          tensors_2_evaluate: list of NmTensors to evaluate
          callback: instance of EvaluatorCallback
          step: current training step, used for logging

        Returns:
          None
        """
        with torch.no_grad():
            # each call chain corresponds to a tensor in tensors_2_evaluate
            dl_nm = None
            call_chain, _ = self.__get_top_sorted_modules_and_dataloader(
                hook=tensors_2_evaluate
            )
            dl_nm = call_chain[0][0]

            # Prepare eval_dataloader
            # For distributed training it should have disjoint subsets of
            # all data on every worker
            is_distributed = False
            world_size = None
            if dl_nm.placement == DeviceType.AllGpu:
                assert dist.is_initialized()
                is_distributed = True
                world_size = torch.distributed.get_world_size()
                # print(
                #     "Doing distributed evaluation. Rank {0} of {1}".format(
                #         self.local_rank, world_size
                #     )
                # )
                if dl_nm.dataset is not None:
                    sampler = torch.utils.data.distributed.DistributedSampler(
                        dl_nm.dataset
                    )
                    eval_dataloader = torch.utils.data.DataLoader(
                        dataset=dl_nm.dataset,
                        sampler=sampler,
                        num_workers=dl_nm.local_parameters.get(
                            "num_workers", os.cpu_count()
                        ),
                        batch_size=dl_nm.local_parameters["batch_size"],
                        shuffle=(sampler is None),
                    )
                else:
                    eval_dataloader = dl_nm.data_iterator
                eval_dataloader.sampler.set_epoch(0)
            else:  # Not distributed
                if dl_nm.dataset is not None:
                    # Todo: remove local_parameters
                    eval_dataloader = torch.utils.data.DataLoader(
                        dataset=dl_nm.dataset,
                        sampler=None,  # not distributed sampler
                        num_workers=call_chain[0][0].local_parameters.get(
                            "num_workers", os.cpu_count()
                        ),
                        batch_size=call_chain[0][0].local_parameters[
                            "batch_size"],
                        shuffle=call_chain[0][0].local_parameters.get(
                            "shuffle",
                            False),
                    )
                else:
                    eval_dataloader = dl_nm.data_iterator
            # after this eval_dataloader is ready to be used
            # reset global_var_dict - results of evaluation will be stored
            # there

            callback.clear_global_var_dict()
            dl_device = dl_nm._device

            # Evaluation mini-batch for loop
            num_batches = len(eval_dataloader)
            for epoch_i, data in enumerate(eval_dataloader, 0):
                if verbose and (
                        num_batches < 10 or (
                        epoch_i % int(num_batches / 10) == 0)
                ):
                    print(
                        f"Evaluating batch {epoch_i} out of {num_batches}")
                tensors = []
                if isinstance(data, torch.Tensor):
                    data = (data,)
                for d in data:
                    if isinstance(d, torch.Tensor):
                        tensors.append(d.to(dl_device))
                    else:
                        tensors.append(d)

                registered_e_tensors = {t.unique_name: d for t, d in
                                        zip(call_chain[0][2].values(), tensors)
                                        if t is not None
                                        }
                self.__nm_graph_forward_pass(
                    call_chain=call_chain,
                    registered_tensors=registered_e_tensors,
                    mode=ModelMode.eval,
                )

                if not is_distributed or self.local_rank == 0:
                    values_dict = {}
                # If distributed. For the outer loop, we need to ensure that
                # all processes loop through the elements in the same order
                for t2e in tensors_2_evaluate:
                    key = t2e.unique_name
                    if key not in registered_e_tensors.keys():
                        print(
                            "WARNING: Tensor {} was not found during "
                            "eval".format(
                                key)
                        )
                        continue
                    if is_distributed:
                        # where we will all_gather results from all workers
                        tensors_list = []
                        # where we will all_gather tensor sizes
                        tensor_on_worker = registered_e_tensors[key]
                        if tensor_on_worker.shape != torch.Size([]):
                            tensor_on_worker_size_as_tensor = torch.tensor(
                                tensor_on_worker.shape
                            ).cuda()
                            sizes = []
                            for ind in range(world_size):
                                sizes.append(
                                    torch.empty_like(
                                        tensor_on_worker_size_as_tensor)
                                )
                            dist.all_gather(sizes,
                                            tensor_on_worker_size_as_tensor)
                            mx_dim, _ = torch.max(torch.stack(sizes), dim=0)
                        else:  # this is a singleton. For example, loss value
                            sizes = [torch.Size([])] * world_size
                            mx_dim = None
                        for ind in range(world_size):
                            # we have to use max shape for all_gather
                            if mx_dim is None:  # singletons
                                tensors_list.append(
                                    torch.tensor(2).cuda().type_as(
                                        tensor_on_worker)
                                )
                            else:  # non-singletons
                                tensors_list.append(torch.empty(
                                    mx_dim.cpu().data.numpy().tolist()).cuda()
                                    .type_as(
                                    tensor_on_worker))

                        if mx_dim is not None:
                            t_to_send = self.pad_tensor(tensor_on_worker,
                                                        mx_dim)
                        else:
                            t_to_send = tensor_on_worker
                        dist.all_gather(tensors_list, t_to_send)
                        tensors_list = [
                            self.depad_tensor(t, size)
                            for t, size in zip(tensors_list, sizes)
                        ]
                        if self.local_rank == 0:
                            values_dict["IS_FROM_DIST_EVAL"] = True
                            values_dict[key] = tensors_list
                    else:  # NON-DISTRIBUTED TRAINING
                        values_dict["IS_FROM_DIST_EVAL"] = False
                        values_dict[key] = [registered_e_tensors[key]]
                if callback.user_iter_callback and (
                        self.local_rank is None or self.local_rank == 0
                ):
                    # values_dict will contain results from all workers
                    callback.user_iter_callback(values_dict,
                                                callback._global_var_dict)

            # final aggregation (over minibatches) and logging of results
            # should happend only on one worker
            if callback.user_done_callback and (
                    self.local_rank is None or self.local_rank == 0
            ):
                vals_to_log = callback.user_done_callback(
                    callback._global_var_dict)
                # log results to Tensorboard
                if vals_to_log is not None and callback.swriter is not None:
                    if callback.tb_writer_func is not None:
                        callback.tb_writer_func(
                            callback.swriter, vals_to_log, step)
                    else:
                        for key, val in vals_to_log.items():
                            callback.swriter.add_scalar(key, val, step)

    def _infer(self,
               tensors_to_return,
               verbose=False,
               cache=False,
               use_cache=False,
               offload_to_cpu=True):
        """
        Does the same as _eval() just with tensors instead of eval callback.
        """
        # Checking that cache is used properly
        if cache and use_cache:
            raise ValueError("cache and use_cache were both set. However cache"
                             " must first be created prior to using it.")
        if cache:
            if self.cache is not None:
                raise ValueError("cache was set but was not empty")
            self.cache = []
        if use_cache:
            if not self.cache:
                raise ValueError("use_cache was set, but cache was empty")

        with torch.no_grad():
            # each call chain corresponds to a tensor in tensors_2_evaluate
            dl_nm = None
            call_chain, _ = self.__get_top_sorted_modules_and_dataloader(
                hook=tensors_to_return
            )
            dl_nm = call_chain[0][0]

            # Prepare eval_dataloader
            # For distributed training it should have disjoint subsets of
            # all data on every worker
            is_distributed = False
            world_size = None
            if dl_nm.placement == DeviceType.AllGpu:
                if self.cache or self.use_cache:
                    raise NotImplementedError(
                        "Caching is not available for distributed training.")
                assert dist.is_initialized()
                is_distributed = True
                world_size = torch.distributed.get_world_size()
                # print(
                #     "Doing distributed evaluation. Rank {0} of {1}".format(
                #         self.local_rank, world_size
                #     )
                # )
                if dl_nm.dataset is not None:
                    sampler = torch.utils.data.distributed.DistributedSampler(
                        dl_nm.dataset
                    )
                    eval_dataloader = torch.utils.data.DataLoader(
                        dataset=dl_nm.dataset,
                        sampler=sampler,
                        num_workers=dl_nm.local_parameters.get(
                            "num_workers", os.cpu_count()
                        ),
                        batch_size=dl_nm.local_parameters["batch_size"],
                        shuffle=(sampler is None),
                    )
                else:
                    eval_dataloader = dl_nm.data_iterator
                eval_dataloader.sampler.set_epoch(0)
            elif not use_cache:  # Not distributed and not using cache
                # There is no need for dataloaders if using cache
                # Caching must then cache all output from dataloader
                if dl_nm.dataset is not None:
                    # Todo: remove local_parameters
                    eval_dataloader = torch.utils.data.DataLoader(
                        dataset=dl_nm.dataset,
                        sampler=None,  # not distributed sampler
                        num_workers=call_chain[0][0].local_parameters.get(
                            "num_workers", os.cpu_count()
                        ),
                        batch_size=call_chain[0][0].local_parameters[
                            "batch_size"],
                        shuffle=call_chain[0][0].local_parameters.get(
                            "shuffle",
                            False),
                    )
                else:
                    eval_dataloader = dl_nm.data_iterator
            # after this eval_dataloader is ready to be used
            # reset global_var_dict - results of evaluation will be stored
            # there

            if not is_distributed or self.local_rank == 0:
                values_dict = {}
                for t in tensors_to_return:
                    values_dict[t.unique_name] = []
            dl_device = dl_nm._device

            # Evaluation mini-batch for loop
            if use_cache:
                num_batches = len(self.cache)
                loop_iterator = self.cache
            else:
                num_batches = len(eval_dataloader)
                loop_iterator = eval_dataloader

            for epoch_i, data in enumerate(loop_iterator, 0):
                if verbose and (
                        num_batches < 10 or (
                        epoch_i % int(num_batches / 10) == 0)
                ):
                    print(
                        f"Evaluating batch {epoch_i} out of {num_batches}")
                tensors = []
                if use_cache:
                    registered_e_tensors = data
                    # delete tensors_to_return
                    for t in tensors_to_return:
                        if t.unique_name in registered_e_tensors:
                            del registered_e_tensors[t.unique_name]
                    # Need to check for device type mismatch
                else:
                    if isinstance(data, torch.Tensor):
                        data = (data,)
                    for d in data:
                        if isinstance(d, torch.Tensor):
                            tensors.append(d.to(dl_device))
                        else:
                            tensors.append(d)

                    registered_e_tensors = {
                        t.unique_name: d for t, d in
                        zip(call_chain[0][2].values(), tensors)
                        if t is not None
                    }
                self.__nm_graph_forward_pass(
                    call_chain=call_chain,
                    registered_tensors=registered_e_tensors,
                    mode=ModelMode.eval,
                    use_cache=use_cache
                )

                if offload_to_cpu:
                    # Take all cuda tensors and save them to value_dict as
                    # cpu tensors to save GPU memory
                    for name, tensor in registered_e_tensors.items():
                        if isinstance(tensor, torch.Tensor):
                            registered_e_tensors[name] = tensor.cpu()
                if cache:
                    self.append_to_cache(registered_e_tensors)

                # If distributed. For the outer loop, we need to ensure that
                # all processes loop through the elements in the same order
                for t2e in tensors_to_return:
                    key = t2e.unique_name
                    if key not in registered_e_tensors.keys():
                        print(
                            "WARNING: Tensor {} was not found during "
                            "eval".format(
                                key)
                        )
                        continue
                    if is_distributed:
                        # where we will all_gather results from all workers
                        tensors_list = []
                        # where we will all_gather tensor sizes
                        tensor_on_worker = registered_e_tensors[key]
                        if tensor_on_worker.shape != torch.Size([]):
                            tensor_on_worker_size_as_tensor = torch.tensor(
                                tensor_on_worker.shape
                            ).cuda()
                            sizes = []
                            for ind in range(world_size):
                                sizes.append(
                                    torch.empty_like(
                                        tensor_on_worker_size_as_tensor)
                                )
                            dist.all_gather(sizes,
                                            tensor_on_worker_size_as_tensor)
                            mx_dim, _ = torch.max(torch.stack(sizes), dim=0)
                        else:  # this is a singleton. For example, loss value
                            sizes = [torch.Size([])] * world_size
                            mx_dim = None
                        for ind in range(world_size):
                            # we have to use max shape for all_gather
                            if mx_dim is None:  # singletons
                                tensors_list.append(
                                    torch.tensor(2).cuda().type_as(
                                        tensor_on_worker)
                                )
                            else:  # non-singletons
                                tensors_list.append(torch.empty(
                                    mx_dim.cpu().data.numpy().tolist()).cuda()
                                    .type_as(
                                    tensor_on_worker))

                        if mx_dim is not None:
                            t_to_send = self.pad_tensor(tensor_on_worker,
                                                        mx_dim)
                        else:
                            t_to_send = tensor_on_worker
                        dist.all_gather(tensors_list, t_to_send)
                        tensors_list = [
                            self.depad_tensor(t, size)
                            for t, size in zip(tensors_list, sizes)
                        ]
                        if self.local_rank == 0:
                            values_dict[key] += tensors_list
                    else:  # NON-DISTRIBUTED TRAINING
                        values_dict[key] += [registered_e_tensors[key]]

            if not is_distributed or self.local_rank == 0:
                inferred_tensors = []
                for t in tensors_to_return:
                    inferred_tensors.append(values_dict[t.unique_name])
                return inferred_tensors

            # For all other ranks
            return None

    def append_to_cache(self, registered_tensors: dict):
        """Simpler helper function to add results of __nm_graph_forward_pass to
        current cache.
        """
        self.cache.append(registered_tensors)

    def clear_cache(self):
        """ Simple helpful function to clear cache by setting self.cache to
        None
        """
        self.cache = None

    def save_state_to(self, path: str):
        """
        Saves current state such as step, epoch and optimizer parameters
        Args:
          path:

        Returns:

        """
        state = {
            "step": self.step,
            "epoch_num": self.epoch_num,
            "optimizer_state": [opt.state_dict() for opt in self.optimizers],
        }
        torch.save(state, path)

    def restore_state_from(self, path: str):
        """
        Restores state such as step, epoch and optimizer parameters
        Args:
          path:

        Returns:

        """
        if os.path.isfile(path):
            # map_location could be cuda:<device_id> but cpu seems to be more
            # general since we are also saving step and epoch_num
            # load_state_dict should move the variables to the relevant device
            checkpoint = torch.load(path, map_location="cpu")
            self.step = checkpoint["step"]
            self.epoch_num = checkpoint["epoch_num"]
            if checkpoint["optimizer_state"]:
                for opt, opt_chkpt in zip(
                        self.optimizers, checkpoint["optimizer_state"]):
                    opt.load_state_dict(opt_chkpt)
        else:
            raise FileNotFoundError(
                "Could not find checkpoint file: {0}".format(path))

    @staticmethod
    def _check_all_tensors(list_of_tensors):
        """Method that checks if the passed list contains all NmTensors
        """
        if not isinstance(list_of_tensors, list):
            return False
        for tensor in list_of_tensors:
            if not isinstance(tensor, NmTensor):
                return False
        return True

    @staticmethod
    def _check_tuples(list_of_tuples):
        """Method that checks if the passed tuple contains an optimizer in the
        first element, and a list of NmTensors in the second.
        """
        for tup in list_of_tuples:
            if not (isinstance(tup[0], torch.optim.Optimizer)
                    and PtActions._check_all_tensors(tup[1])):
                return False
        return True

    def _get_all_modules(
            self, training_loop, callbacks, logging_callchain=None):
        """Gets all neural modules that will be used by train() and eval() via
        EvaluatorCallbacks. Saves all modules to self.modules
        """
        # If there is a SimpleLossLoggerCallback, create an logger_callchain
        # with all callchains from training_loop and
        # SimpleLossLoggerCallback.tensors
        if logging_callchain:
            for module in logging_callchain:
                self.modules.add(module[0])

        # Else grab all callchains from training_loop
        else:
            for step in training_loop:
                for module in step[2]:
                    self.modules.add(module[0])

        # Lastly, grab all eval modules
        if callbacks is not None:
            for callback in callbacks:
                if isinstance(callback, EvaluatorCallback):
                    callchain, _ = \
                        self.__get_top_sorted_modules_and_dataloader(
                            hook=callback.eval_tensors)
                    for module in callchain:
                        self.modules.add(module[0])

    @staticmethod
    def __module_export(module,
                        output,
                        d_format: DeploymentFormat,
                        input_example=None,
                        output_example=None):
        # Check if output already exists
        destination = Path(output)
        if destination.exists():
            raise FileExistsError(f"Destination {output} already exists. "
                                  f"Aborting export.")

        input_names = list(module.input_ports.keys())
        output_names = list(module.output_ports.keys())
        dynamic_axes = {}

        def __extract_dynamic_axes(port_name: str, ntype: NeuralType,
                                   dynamic_axes: Dict):
            if ntype.axis2type is not None and ntype.axis2type != {}:
                for axis_id, axistype in ntype.axis2type.items():
                    if issubclass(axistype.semantics, BatchTag) or issubclass(
                            axistype.semantics, TimeTag):
                        if port_name not in dynamic_axes:
                            dynamic_axes[port_name] = []
                        dynamic_axes[port_name].append(axis_id)
        # for input_ports
        for port_name, ntype in module.input_ports.items():
            __extract_dynamic_axes(port_name, ntype, dynamic_axes)
        # for output_ports
        for port_name, ntype in module.output_ports.items():
            __extract_dynamic_axes(port_name, ntype, dynamic_axes)
        if len(dynamic_axes) == 0:
            dynamic_axes = None

        local_parameters = {}
        for key, value in module._local_parameters.items():
            local_parameters[key] = value

        # Remove NeMo-related things from the module
        # We need to change __call__ method. Note that this will change the
        # whole class, not just this object! Which is why we need to repair it
        # in the finally block
        type(module).__call__ = torch.nn.Module.__call__

        module._local_parameters = None
        module._logger = None
        module._placement = None
        module._factory = None
        module._device = None

        module.eval()
        try:
            if d_format == DeploymentFormat.TORCHSCRIPT:
                if input_example is None:
                    # Route 1 - via torch.jit.script
                    traced_m = torch.jit.script(module)
                    traced_m.save(output)
                else:
                    # Route 2 - via tracing
                    traced_m = torch.jit.trace(module, input_example)
                    traced_m.save(output)
            elif d_format == DeploymentFormat.ONNX:
                if input_example is None:
                    raise ValueError(
                        f'Example input is None, but ONNX tracing was'
                        f' attempted')
                torch.onnx.export(module, input_example, output,
                                  input_names=input_names,
                                  output_names=output_names,
                                  verbose=True,
                                  export_params=True,
                                  do_constant_folding=True,
                                  dynamic_axes=dynamic_axes,
                                  opset_version=10)
                # fn = output + ".readable"
                # with open(fn, 'w') as f:
                #     tempModel = onnx.load(output)
                #     onnx.save(tempModel, output + ".copy")
                #     onnx.checker.check_model(tempModel)
                #     pgraph = onnx.helper.printable_graph(tempModel.graph)
                #     f.write(pgraph)

            elif d_format == DeploymentFormat.PYTORCH:
                torch.save(module.state_dict(), output)
                with open(output + ".json", 'w') as outfile:
                    json.dump(local_parameters, outfile)

            else:
                raise NotImplemented(
                    f"Not supported deployment format: {d_format}")
        except Exception as e:  # nopep8
            print(
                f'ERROR: module export failed for {module} with exception {e}')
        finally:
            def __old_call__(self, force_pt=False, *input, **kwargs):
                pt_call = len(input) > 0 or force_pt
                if pt_call:
                    return nn.Module.__call__(self, *input, **kwargs)
                else:
                    return NeuralModule.__call__(self, **kwargs)

            type(module).__call__ = __old_call__

    @staticmethod
    def deployment_export(module,
                          output: str,
                          d_format: DeploymentFormat,
                          input_example=None,
                          output_example=None):
        """Exports Neural Module instance for deployment.

        Args:
            module: neural module to export
            output (str): where export results should be saved
            d_format (DeploymentFormat): which deployment format to use
            input_example: sometimes tracing will require input examples
            output_example: Should match inference on input_example
        """
        PtActions.__module_export(
            module=module,
            output=output,
            d_format=d_format,
            input_example=input_example,
            output_example=output_example)

    def train(self,
              tensors_to_optimize,
              optimizer=None,
              optimization_params=None,
              callbacks: Optional[List[ActionCallback]] = None,
              lr_policy=None,
              batches_per_step=None,
              stop_on_nan_loss=False,
              synced_batchnorm=False,
              synced_batchnorm_groupsize=0,
              gradient_predivide=False):
        if not optimization_params:
            optimization_params = {}
        num_epochs = optimization_params.get("num_epochs", None)
        max_steps = optimization_params.get("max_steps", None)
        if num_epochs is None and max_steps is None:
            raise ValueError("You must specify either max_steps or num_epochs")
        grad_norm_clip = optimization_params.get('grad_norm_clip', None)

        if batches_per_step is None:
            batches_per_step = 1
        # this is necessary because we average gradients over batch
        bps_scale = torch.FloatTensor([1.0 / batches_per_step]).squeeze()

        if tensors_to_optimize is None:
            # This is Evaluation Mode
            self._init_callbacks(callbacks)
            # Do action start callbacks
            self._perform_on_action_end(callbacks=callbacks)
            return
        # Check if tensors_to_optimize is just a list of NmTensors
        elif tensors_to_optimize is not None and (
                isinstance(tensors_to_optimize[0],
                           NmTensor) and PtActions._check_all_tensors(
                tensors_to_optimize)):
            # Parse graph into a topologically sorted sequence of neural
            # modules' calls
            opt_call_chain, t_dataset = \
                self.__get_top_sorted_modules_and_dataloader(
                    hook=tensors_to_optimize
                )

            # Extract trainable weights which will be optimized
            params_list = [
                p[0].parameters() for p in opt_call_chain
                if isinstance(p[0], TrainableNM) or p[0].is_trainable()
            ]
            params_to_optimize = itertools.chain(*params_list)

            # Setup optimizer instance. By default it is SGD
            optimizer_instance = None
            optimizer_class = None
            if isinstance(optimizer, str):
                optimizer_class = optimizer
            elif isinstance(optimizer, torch.optim.optimizer):
                optimizer_instance = optimizer
            else:
                raise ValueError("optimizer was not understood")
            optimizer = self.__setup_optimizer(
                optimizer_instance=optimizer_instance,
                optimizer_class=optimizer_class,
                optimization_params=optimization_params,
                params_to_optimize=params_to_optimize,
            )

            training_loop = [
                (optimizer, tensors_to_optimize, opt_call_chain)
            ]

            self.optimizers.append(optimizer)
            assert len(self.optimizers) == 1, \
                ("There was more than one optimizer, was create_optimizer() "
                 "called before train()?")

        elif PtActions._check_tuples(tensors_to_optimize):
            if batches_per_step != 1:
                raise ValueError("Gradient accumlation with multiple "
                                 "optimizers is not supported")
            datasets = []
            training_loop = []
            for step in tensors_to_optimize:
                step_call_chain, dataset = \
                    self.__get_top_sorted_modules_and_dataloader(
                        hook=step[1]
                    )
                datasets.append(dataset)
                training_loop.append(
                    (step[0], step[1], step_call_chain))

            t_dataset = datasets[0]
            for dataset in datasets:
                if type(dataset) is not type(t_dataset):
                    raise ValueError(
                        "There were two training datasets, we only support 1.")
        else:
            raise ValueError("tensors_to_optimize was not understood")

        logging_callchain = None
        # callbacks setup
        if callbacks is not None:
            for callback in callbacks:
                if not isinstance(callback, ActionCallback):
                    raise ValueError("A callback was received that was not a "
                                     "child of ActionCallback")
                elif isinstance(callback, SimpleLossLoggerCallback):
                    if logging_callchain:
                        raise ValueError("We only support one logger callback "
                                         "but more than one were found")
                    logger_step_freq = callback._step_freq
                    logging_tensors = callback.tensors
                    all_tensors = logging_tensors
                    for step in training_loop:
                        all_tensors = all_tensors + step[1]
                    logging_callchain, _ = \
                        self.__get_top_sorted_modules_and_dataloader(
                            hook=all_tensors)

        self._get_all_modules(training_loop, callbacks, logging_callchain)

        # Intialize Amp if needed
        if self._optim_level in AmpOptimizations:
            # Store mapping of self.optimizers to optimizer in callchain
            training_loop_opts = []
            for opt in training_loop:
                training_loop_opts.append(self.optimizers.index(opt[0]))
            self.optimizers = self.__initialize_amp(
                optimizer=self.optimizers,
                optim_level=self._optim_level,
                amp_min_loss_scale=optimization_params.get(
                    'amp_min_loss_scale', 1.0))
            # Use stored mapping to map amp_init opts to training loop
            for i, step in enumerate(training_loop):
                training_loop[i] = (
                    self.optimizers[training_loop_opts[i]], step[1], step[2])

        dataNM = training_loop[0][2][0][0]
        if dataNM.placement == DeviceType.AllGpu:
            # if len(training_loop) > 1:
            #     raise NotImplementedError(
            #         "Distributed training does nor work with multiple "
            #         "optimizers")
            print("Doing distributed training")
            if t_dataset is not None:
                train_sampler = \
                    torch.utils.data.distributed.DistributedSampler(
                        t_dataset
                    )
                train_dataloader = torch.utils.data.DataLoader(
                    dataset=t_dataset,
                    sampler=train_sampler,
                    num_workers=dataNM.local_parameters.get(
                        "num_workers", os.cpu_count()
                    ),
                    batch_size=dataNM.local_parameters["batch_size"],
                    shuffle=(train_sampler is None),
                )
            else:
                train_dataloader = dataNM.data_iterator
                train_sampler = train_dataloader.sampler

            for train_iter in training_loop:
                call_chain = train_iter[2]
                for i in range(1, len(call_chain) - 1):
                    key = call_chain[i][0].unique_instance_id
                    pmodule = self.module_reference_table[key][1]
                    if (not isinstance(pmodule, DDP) and
                            isinstance(pmodule, torch.nn.Module)):
                        gpf = 1
                        if gradient_predivide:
                            gpf = dist.get_world_size()
                        pmodule = DDP(pmodule, gradient_predivide_factor=gpf)

                    # Convert batchnorm modules to synced if applicable
                    if (synced_batchnorm and
                            isinstance(pmodule, torch.nn.Module)):
                        world_size = dist.get_world_size()
                        if (synced_batchnorm_groupsize > 0 and
                                world_size % synced_batchnorm_groupsize != 0):
                            raise ValueError(
                                f"Synchronized batch norm group size"
                                f" ({synced_batchnorm_groupsize}) must be 0"
                                f" or divide total number of GPUs"
                                f" ({world_size})."
                            )
                        process_group = create_syncbn_process_group(
                            synced_batchnorm_groupsize)
                        pmodule = convert_syncbn(
                            pmodule,
                            process_group=process_group)

                    self.module_reference_table[key] = (
                        self.module_reference_table[key][0], pmodule
                    )
        # single GPU/CPU training
        else:
            if t_dataset is not None:
                train_sampler = None
                train_dataloader = torch.utils.data.DataLoader(
                    dataset=t_dataset,
                    sampler=None,
                    num_workers=dataNM.local_parameters.get(
                        "num_workers", os.cpu_count()
                    ),
                    batch_size=dataNM.local_parameters["batch_size"],
                    shuffle=dataNM.local_parameters.get("shuffle", True),
                )
            else:
                train_dataloader = dataNM.data_iterator
                train_sampler = None

        self._init_callbacks(callbacks)
        # Do action start callbacks
        self._perform_on_action_start(callbacks=callbacks)

        # MAIN TRAINING LOOP
        # iteration over epochs
        self.epoch_num = 0
        while num_epochs is None or self.epoch_num < num_epochs:
            if train_sampler is not None:
                train_sampler.set_epoch(self.epoch_num)
            if max_steps is not None and self.step >= max_steps:
                break

            # Register epochs start with callbacks
            self._perform_on_epoch_start(callbacks=callbacks)

            # iteration over batches in epoch
            batch_counter = 0
            for _, data in enumerate(train_dataloader, 0):
                if max_steps is not None and self.step >= max_steps:
                    break

                if batch_counter == 0:
                    # Started step, zero gradients
                    curr_optimizer = training_loop[
                        self.step % len(training_loop)][0]
                    curr_optimizer.zero_grad()
                    # Register iteration start with callbacks
                    self._perform_on_iteration_start(callbacks=callbacks)

                # set learning rate policy
                if lr_policy is not None:
                    adjusted_lr = lr_policy(
                        optimization_params["lr"], self.step, self.epoch_num
                    )
                    for param_group in curr_optimizer.param_groups:
                        param_group["lr"] = adjusted_lr
                if self.tb_writer is not None:
                    value = curr_optimizer.param_groups[0]['lr']
                    self.tb_writer.add_scalar('param/lr', value, self.step)

                # registered_tensors will contain created tensors
                # named by output port and uuid of module which created them
                # Get and properly name tensors returned by data layer
                curr_call_chain = training_loop[
                    self.step % len(training_loop)][2]
                dl_device = curr_call_chain[0][0]._device
                if logging_callchain and self.step % logger_step_freq == 0:
                    curr_call_chain = logging_callchain
                tensors = []
                if isinstance(data, torch.Tensor):
                    data = (data,)
                for d in data:
                    if isinstance(d, torch.Tensor):
                        tensors.append(d.to(dl_device))
                    else:
                        tensors.append(d)

                registered_tensors = {
                    t.unique_name: d for t, d in
                    zip(curr_call_chain[0][2].values(), tensors)
                    if t is not None
                }
                disable_allreduce = batch_counter < (batches_per_step - 1)
                self.__nm_graph_forward_pass(
                    call_chain=curr_call_chain,
                    registered_tensors=registered_tensors,
                    disable_allreduce=disable_allreduce
                )

                curr_tensors_to_optimize = training_loop[
                    self.step % len(training_loop)][1]
                final_loss = 0
                nan = False
                for tensor in curr_tensors_to_optimize:
                    if torch.isnan(
                            registered_tensors[tensor.unique_name]).any():
                        if stop_on_nan_loss:
                            raise ValueError('Loss is NaN exiting')
                        print('WARNING: Loss is NaN')
                        curr_optimizer.zero_grad()
                        nan = True
                        break
                    final_loss += registered_tensors[tensor.unique_name]
                if nan:
                    continue
                if self._optim_level in AmpOptimizations \
                        and self._optim_level != Optimization.mxprO0:
                    with amp.scale_loss(
                            final_loss,
                            curr_optimizer,
                            delay_unscale=disable_allreduce
                    ) as scaled_loss:
                        if torch.isnan(scaled_loss).any():
                            if stop_on_nan_loss:
                                raise ValueError('Loss is NaN exiting')
                            print('WARNING: Loss is NaN')
                            curr_optimizer.zero_grad()
                            continue
                        scaled_loss.backward(
                            bps_scale.to(scaled_loss.get_device()))
                # no AMP optimizations needed
                else:
                    # multi-GPU, float32
                    if self._local_rank is not None:
                        final_loss.backward(
                            bps_scale.to(final_loss.get_device()))
                    # single device (CPU or GPU)
                    else:
                        final_loss.backward()

                batch_counter += 1

                if batch_counter == batches_per_step:
                    # Ended step. Do optimizer update
                    if grad_norm_clip is not None:
                        torch.nn.utils.clip_grad_norm_(
                            master_params(curr_optimizer), grad_norm_clip)
                    curr_optimizer.step()
                    batch_counter = 0
                    # Register iteration end with callbacks
                    self._update_callbacks(
                        callbacks=callbacks,
                        registered_tensors=registered_tensors,
                    )
                    self._perform_on_iteration_end(callbacks=callbacks)
                    self.step += 1
            # End of epoch for loop
            # Register epochs end with callbacks
            self._perform_on_epoch_end(callbacks=callbacks)
            self.epoch_num += 1
        self._perform_on_action_end(callbacks=callbacks)

    def infer(self,
              tensors,
              checkpoint_dir=None,
              ckpt_pattern='',
              logger=None,
              verbose=True,
              cache=False,
              use_cache=False,
              offload_to_cpu=True,
              modules_to_restore=None):
        """See NeuralModuleFactory.infer()
        """

        call_chain, _ = self.__get_top_sorted_modules_and_dataloader(
            hook=tensors
        )
        if checkpoint_dir:
            # Find all modules that need to be restored
            if modules_to_restore is None:
                modules_to_restore = []
                modules_to_restore_name = []
                for op in call_chain:
                    if op[0].num_weights > 0:
                        modules_to_restore.append(op[0])

            if not isinstance(modules_to_restore, list):
                modules_to_restore = [modules_to_restore]
            modules_to_restore_name = []
            for mod in modules_to_restore:
                if not isinstance(mod, NeuralModule):
                    raise ValueError("Found something that was not a Neural "
                                     "Module inside modules_to_restore")
                elif mod.num_weights == 0:
                    raise ValueError("Found a Neural Module with 0 weights "
                                     "inside modules_to_restore")
                modules_to_restore_name.append(str(mod))

            module_checkpoints = get_checkpoint_from_dir(
                modules_to_restore_name, checkpoint_dir, ckpt_pattern
            )

            for mod, checkpoint in zip(modules_to_restore, module_checkpoints):
                if logger:
                    logger.info(f"Restoring {mod} from {checkpoint}")
                mod.restore_from(checkpoint, self._local_rank)

        # Init Amp
        if self._optim_level in AmpOptimizations and \
                self._optim_level != Optimization.mxprO0:
            pt_modules = []
            for i in range(len(call_chain)):
                if isinstance(call_chain[i][0], nn.Module):
                    pt_modules.append(call_chain[i][0])
                elif isinstance(call_chain[i][0],
                                TrainableNeuralModuleWrapper):
                    pt_modules.append(call_chain[i][0]._pt_module)

            amp.initialize(
                min_loss_scale=1.0,
                models=pt_modules,
                optimizers=None,
                opt_level=AmpOptimizations[self._optim_level],
            )

        # Run infer
        return self._infer(tensors_to_return=tensors,
                           verbose=verbose,
                           cache=cache,
                           use_cache=use_cache,
                           offload_to_cpu=offload_to_cpu)<|MERGE_RESOLUTION|>--- conflicted
+++ resolved
@@ -16,14 +16,9 @@
 
 from .module_wrapper import TrainableNeuralModuleWrapper
 from .nm import DataLayerNM
-<<<<<<< HEAD
-from .optimizers import Novograd, AdamW, Lamb
+from .optimizers import Novograd, AdamW, Lamb, master_params
 from ...core import NmTensor, DeviceType, NeuralModule, DeploymentFormat
 from ...core.neural_types import *
-=======
-from .optimizers import Novograd, AdamW, Lamb, master_params
-from ...core import NmTensor, DeviceType, NeuralModule
->>>>>>> 9527df79
 from ...core.callbacks import (ActionCallback,
                                EvaluatorCallback,
                                SimpleLossLoggerCallback)
@@ -760,7 +755,7 @@
                 eval_dataloader.sampler.set_epoch(0)
             elif not use_cache:  # Not distributed and not using cache
                 # There is no need for dataloaders if using cache
-                # Caching must then cache all output from dataloader
+                # Caching must then cache all outputs from dataloader
                 if dl_nm.dataset is not None:
                     # Todo: remove local_parameters
                     eval_dataloader = torch.utils.data.DataLoader(
