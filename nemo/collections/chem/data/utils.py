from typing import List
import re
import braceexpand
import numpy as np
import torch.distributed as dist
from nemo.utils import logging

<<<<<<< HEAD
__all__ = ['expand_dataset_paths']
=======
__all__ = ['expand_dataset_paths', 'check_seq_len']
>>>>>>> 89afb34e


def expand_dataset_paths(filepath: str) -> List[str]:
    """Expand dataset paths from braces"""
    # TODO this should go in a core-level NeMo fileutils module or similar
    open_parenthesis_regex = re.compile(r"""\(|\[|\<|_OP_""")
    close_parenthesis_regex = re.compile(r"""\)|\]|\>|_CL_""")
    filepath = re.sub(open_parenthesis_regex, '{', filepath) # replaces '(', '[', '<' and '_OP_' with '{'
    filepath = re.sub(close_parenthesis_regex, '}', filepath) # replaces ')', ']', '>' and '_CL_' with '}'
    dataset_paths = list(braceexpand.braceexpand(filepath))
    return dataset_paths


def check_seq_len(tokens: List[List[str]], mask: List[List[int]], max_seq_len: int):
    """ Warn user and shorten sequence if the tokens are too long, otherwise return original

    Args:
        tokens (List[List[str]]): List of token sequences
        mask (List[List[int]]): List of mask sequences

    Returns:
        tokens (List[List[str]]): List of token sequences (shortened, if necessary)
        mask (List[List[int]]): List of mask sequences (shortened, if necessary)
    """

    seq_len = max([len(ts) for ts in tokens])
    if seq_len > max_seq_len:
        logging.warning(f'Truncating sequences of length {seq_len} which is longer than maximum ({max_seq_len}).')
        tokens_short = [ts[:max_seq_len] for ts in tokens]
        mask_short = [ms[:max_seq_len] for ms in mask]
        return (tokens_short, mask_short)
    return (tokens, mask)


# DEPRECATED
def shard_dataset_paths_for_ddp(self, dataset_paths):
    """Shard dataset paths for ddp"""
    dataset_paths = np.array(dataset_paths)
    num_dataset_paths = len(dataset_paths)

    # Split for data parallel
    if dist.is_initialized():
        world_size = dist.get_world_size()
        if world_size > num_dataset_paths:
            logging.warning(f'World size ({world_size}) is larger than number of data files ({num_dataset_paths}). Data will be duplicated.')
        rank = dist.get_rank()
        logging.info(f'Torch distributed is initialized with world size {world_size} and rank {rank}.')
    else:
        world_size = 1
        rank = 0
        logging.info(f'Torch distributed is not initialized.')

    num_chunks = min(num_dataset_paths, world_size)
    split_dataset_paths = np.array_split(dataset_paths, num_chunks)
    index = rank % num_chunks
    logging.info(f'Selected dataset paths {split_dataset_paths} and index {index}')
    dataset_paths = split_dataset_paths[index]          
    return dataset_paths<|MERGE_RESOLUTION|>--- conflicted
+++ resolved
@@ -5,43 +5,16 @@
 import torch.distributed as dist
 from nemo.utils import logging
 
-<<<<<<< HEAD
 __all__ = ['expand_dataset_paths']
-=======
-__all__ = ['expand_dataset_paths', 'check_seq_len']
->>>>>>> 89afb34e
 
 
 def expand_dataset_paths(filepath: str) -> List[str]:
     """Expand dataset paths from braces"""
-    # TODO this should go in a core-level NeMo fileutils module or similar
-    open_parenthesis_regex = re.compile(r"""\(|\[|\<|_OP_""")
-    close_parenthesis_regex = re.compile(r"""\)|\]|\>|_CL_""")
-    filepath = re.sub(open_parenthesis_regex, '{', filepath) # replaces '(', '[', '<' and '_OP_' with '{'
-    filepath = re.sub(close_parenthesis_regex, '}', filepath) # replaces ')', ']', '>' and '_CL_' with '}'
+    # TODO this should go in a Nemo fileutils module or similar
+    filepath = re.sub(r"""\(|\[|\<|_OP_""", '{', filepath) # replaces '(', '[', '<' and '_OP_' with '{'
+    filepath = re.sub(r"""\)|\]|\>|_CL_""", '}', filepath) # replaces ')', ']', '>' and '_CL_' with '}'
     dataset_paths = list(braceexpand.braceexpand(filepath))
     return dataset_paths
-
-
-def check_seq_len(tokens: List[List[str]], mask: List[List[int]], max_seq_len: int):
-    """ Warn user and shorten sequence if the tokens are too long, otherwise return original
-
-    Args:
-        tokens (List[List[str]]): List of token sequences
-        mask (List[List[int]]): List of mask sequences
-
-    Returns:
-        tokens (List[List[str]]): List of token sequences (shortened, if necessary)
-        mask (List[List[int]]): List of mask sequences (shortened, if necessary)
-    """
-
-    seq_len = max([len(ts) for ts in tokens])
-    if seq_len > max_seq_len:
-        logging.warning(f'Truncating sequences of length {seq_len} which is longer than maximum ({max_seq_len}).')
-        tokens_short = [ts[:max_seq_len] for ts in tokens]
-        mask_short = [ms[:max_seq_len] for ms in mask]
-        return (tokens_short, mask_short)
-    return (tokens, mask)
 
 
 # DEPRECATED
