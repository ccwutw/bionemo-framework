---
hide:
  - navigation
---

<<<<<<< HEAD
# What is BioNeMo?
=======
## Repository structure

### High level overview
This repository is structured as a meta-package that collects together many python packages. We designed in this way
because this is how we expect our users to use bionemo, as a package that they themselves import and use in their
own projects. By structuring code like this ourselves we ensure that bionemo developers follow similar patterns to our
end users.

Each model is stored in its own `sub-packages`. Some examples of models include:
* `sub-packages/bionemo-esm2`: ESM2 model
* `sub-packages/bionemo-geneformer`: Geneformer
* `sub-packages/bionemo-example_model`: A minimal example MNIST model that demonstrates how you can write a lightweight
    megatron model that doesn't actually support any megatron parallelism, but should run fine as long as you only use
    data parallelism to train.

There are also useful utility packages, for example:
* `sub-packages/bionemo-scdl`: Single Cell Dataloader (SCDL) provides a dataset implementation that can be used by downstream
    single-cell models in the bionemo package.
* `sub-packages/bionemo-testing`: a suite of utilities that are useful in testing, think `torch.testing` or `np.testing`.

Finally some of the packages represent common functions and abstract base classes that expose APIs that are useful for
interacting with `NeMo2`. Some examples of these include:
* `sub-packages/bionemo-core`: mostly just high level APIs
* `sub-packages/bionemo-llm`: ABCs for code that multiple large language models (eg BERT variants) share.

Documentation source is stored in `docs/`

The script for building a local docker container is `./launch.sh` which has some useful commands including:
* `./launch.sh build` to build the container
* `./launch.sh run` to get into a running container with reasonable settings for data/code mounts etc.


### More detailed structure notes
```
tree -C -I "*.pyc" -I "test_data" -I "test_experiment" -I "test_finettune_experiment" -I __pycache__ -I "*.egg-info" -I lightning_logs -I results -I data -I MNIST* -I 3rdparty
.
├── CODE-REVIEW.md -> docs/CODE-REVIEW.md
├── CODEOWNERS
├── CONTRIBUTING.md -> docs/CONTRIBUTING.md
├── Dockerfile
├── LICENSE
│   ├── license.txt
│   └── third_party.txt
├── README.md
├── VERSION
├── ci
│   └── scripts
│       ├── nightly_test.sh
│       ├── pr_test.sh
│       └── static_checks.sh
├── docs
│   ├── CODE-REVIEW.md
│   ├── CONTRIBUTING.md
│   ├── Dockerfile
│   ├── README.md
│   ├── docs
│   │   ├── assets
│   │   │   ├── css
│   │   │   │   ├── color-schemes.css
│   │   │   │   ├── custom-material.css
│   │   │   │   └── fonts.css
│   │   │   └── images
│   │   │       ├── favicon.png
│   │   │       ├── logo-icon-black.svg
│   │   │       └── logo-white.svg
│   │   ├── developer-guide
│   │   │   ├── CODE-REVIEW.md
│   │   │   ├── CONTRIBUTING.md
│   │   │   └── jupyter-notebooks.ipynb
│   │   ├── index.md
│   │   └── user-guide
│   │       └── index.md
│   ├── mkdocs.yml
│   ├── requirements.txt
│   └── scripts
│       └── gen_ref_pages.py
├── launch.sh
├── license_header
├── pyproject.toml
├── requirements-cve.txt
├── requirements-dev.txt
├── requirements-test.txt
├── scripts   # 🟢 Temporary scripts that demonstrate how to run some of these programs. These will be replaced.
│   ├── artifact_paths.yaml
│   ├── download_artifacts.py
│   ├── gpt-pretrain.py
│   ├── license_check.py
│   ├── protein
│   │   └── esm2
│   │       ├── esm2_pretrain.py
│   │       └── test_esm2_pretrain.py
│   └── singlecell
│       └── geneformer
│           ├── test_train.py
│           └── train.py
# 🟢 All work goes into `sub-packages`
#  Sub-packages represent individually installable subsets of the bionemo codebase. We recommend that you
#  create new sub-packages to track your experiments and save any updated models or utilities that you need.
├── sub-packages
│   ├── bionemo-core  # 🟢 bionemo-core, and bionemo-llm represent top level sub-packages that do not depend on others
│   │   ├── LICENSE
│   │   ├── README.md
│   │   ├── pyproject.toml
│   │   ├── requirements.txt
│   │   ├── setup.py
│   │   ├── src  # 🟢 All sub-packages have a `src` and a `test` sub-directory.
│   │   │   └── bionemo
│   │   │       └── core
│   │   │           ├── __init__.py
│   │   │           ├── api.py
│   │   │           ├── model
│   │   │           │   ├── __init__.py
│   │   │           │   └── config.py
│   │   │           └── utils
│   │   │               ├── __init__.py
│   │   │               ├── batching_utils.py
│   │   │               ├── dtypes.py
│   │   │               └── random_utils.py
│   │   └── tests  # 🟢 Test files should be mirrored with `src` files, and have the same name other than `test_[file_name].py`
│   │       └── bionemo
│   │           ├── core
│   │           └── pytorch
│   │               └── utils
│   │                   └── test_dtypes.py
│   ├── bionemo-esm2  # 🟢 The ESM2 model sub-package. This stores models and dataloaders necessary for pretraining and some example fine-tuning.
│   │   ├── LICENSE
│   │   ├── README.md
│   │   ├── _requirements-test.txt
│   │   ├── _requirements.txt
│   │   ├── pyproject.toml
│   │   ├── requirements.txt
│   │   ├── setup.py
│   │   ├── src
│   │   │   └── bionemo
│   │   │       └── esm2
│   │   │           ├── __init__.py
│   │   │           ├── api.py
│   │   │           └── model
│   │   │               ├── __init__.py
│   │   │               ├── attention.py
│   │   │               ├── embedding.py
│   │   │               ├── lr_scheduler.py
│   │   │               └── model.py
│   │   └── tests
│   │       └── bionemo
│   │           └── esm2
│   │               ├── __init__.py
│   │               ├── conftest.py
│   │               └── model
│   │                   ├── __init__.py
│   │                   ├── test_attention.py
│   │                   ├── test_embedding.py
│   │                   ├── test_lr_scheduler.py
│   │                   └── test_model.py
│   ├── bionemo-example_model  # 🟢 a small example model that demonstrates how to write a megatron model from scratch and train on MNIST
│   │   ├── LICENSE
│   │   ├── README.md
│   │   ├── _requirements.txt
│   │   ├── pyproject.toml
│   │   ├── requirements.txt
│   │   ├── setup.py
│   │   ├── src
│   │   │   └── bionemo
│   │   │       └── example_model
│   │   │           ├── __init__.py
│   │   │           └── lightning_basic.py
│   │   └── tests
│   │       └── bionemo
│   │           └── example_model
│   │               └── test_lightning_basic.py
│   ├── bionemo-fw  # 🟢 a meta-package that pulls together all other packages. A user can install this and get all of bionemo.
│   │   ├── LICENSE
│   │   ├── README.md
│   │   ├── _requirements-test.txt
│   │   ├── _requirements.txt
│   │   ├── pyproject.toml
│   │   ├── requirements.txt
│   │   ├── setup.py
│   │   ├── src
│   │   │   └── bionemo
│   │   │       └── fw
│   │   │           └── __init__.py
│   │   └── tests
│   │       ├── __init__.py
│   │       └── bionemo
│   │           └── fw
│   │               └── test_sub_package_imports.py
│   ├── bionemo-geneformer  # 🟢 geneformer sub-module
│   │   ├── LICENSE
│   │   ├── README.md
│   │   ├── _requirements-test.txt
│   │   ├── _requirements.txt
│   │   ├── pyproject.toml
│   │   ├── requirements.txt
│   │   ├── setup.py
│   │   ├── src
│   │   │   └── bionemo
│   │   │       └── geneformer
│   │   │           ├── __init__.py
│   │   │           ├── api.py
│   │   │           ├── model
│   │   │           │   ├── __init__.py
│   │   │           │   └── finetune_token_regressor.py
│   │   │           └── tokenizer
│   │   │               ├── __init__.py
│   │   │               ├── gene_tokenizer.py
│   │   │               └── label2id_tokenizer.py
│   │   └── tests
│   │       └── bionemo
│   │           └── geneformer
│   │               ├── __init__.py
│   │               ├── test_model.py
│   │               ├── test_stop_and_go.py
│   │               └── test_transformer_specs.py
│   ├── bionemo-llm  # 🟢 shared model code for LLM style models, eg BERT variants, transformer variants, etc.
│   │   ├── LICENSE
│   │   ├── README.md
│   │   ├── _requirements-test.txt
│   │   ├── _requirements.txt
│   │   ├── pyproject.toml
│   │   ├── requirements.txt
│   │   ├── setup.py
│   │   ├── src
│   │   │   └── bionemo
│   │   │       └── llm
│   │   │           ├── __init__.py
│   │   │           ├── lightning.py
│   │   │           ├── model
│   │   │           │   ├── __init__.py
│   │   │           │   ├── biobert
│   │   │           │   │   ├── __init__.py
│   │   │           │   │   ├── lightning.py
│   │   │           │   │   ├── model.py
│   │   │           │   │   ├── testing_utils.py
│   │   │           │   │   └── transformer_specs.py
│   │   │           │   ├── config.py
│   │   │           │   ├── layers.py
│   │   │           │   └── loss.py
│   │   │           └── utils
│   │   │               ├── __init__.py
│   │   │               ├── datamodule_utils.py
│   │   │               ├── iomixin_utils.py
│   │   │               ├── logger_utils.py
│   │   │               ├── remote.py
│   │   │               └── weight_utils.py
│   │   └── tests
│   │       ├── __init__.py
│   │       └── bionemo
│   │           └── llm
│   │               ├── __init__.py
│   │               ├── model
│   │               │   ├── biobert
│   │               │   │   └── test_transformer_specs.py
│   │               │   └── test_loss.py
│   │               ├── test_lightning.py
│   │               └── utils
│   │                   ├── __init__.py
│   │                   ├── test_datamodule_utils.py
│   │                   ├── test_iomixin_utils.py
│   │                   └── test_logger_utils.py
│   ├── bionemo-scdl  # 🟢
│   │   ├── LICENSE
│   │   ├── README.md
│   │   ├── examples
│   │   │   └── example_notebook.ipynb
│   │   ├── pyproject.toml
│   │   ├── requirements.txt
│   │   ├── setup.py
│   │   ├── src
│   │   │   └── bionemo
│   │   │       └── scdl
│   │   │           ├── __init__.py
│   │   │           ├── api
│   │   │           │   ├── __init__.py
│   │   │           │   └── single_cell_row_dataset.py
│   │   │           ├── index
│   │   │           │   ├── __init__.py
│   │   │           │   └── row_feature_index.py
│   │   │           ├── io
│   │   │           │   ├── __init__.py
│   │   │           │   ├── single_cell_collection.py
│   │   │           │   └── single_cell_memmap_dataset.py
│   │   │           ├── scripts
│   │   │           │   ├── __init__.py
│   │   │           │   └── convert_h5ad_to_scdl.py
│   │   │           └── util
│   │   │               ├── __init__.py
│   │   │               ├── async_worker_queue.py
│   │   │               └── torch_dataloader_utils.py
│   │   └── tests
│   │       └── bionemo
│   │           └── scdl
│   │               ├── conftest.py
│   │               ├── index
│   │               │   └── test_row_feature_index.py
│   │               ├── io
│   │               │   ├── test_single_cell_collection.py
│   │               │   └── test_single_cell_memmap_dataset.py
│   │               └── util
│   │                   ├── test_async_worker_queue.py
│   │                   └── test_torch_dataloader_utils.py
│   ├── bionemo-testing
│   │   ├── LICENSE
│   │   ├── README.md
│   │   ├── _requirements.txt
│   │   ├── pyproject.toml
│   │   ├── requirements.txt
│   │   ├── setup.py
│   │   ├── src
│   │   │   └── bionemo
│   │   │       └── testing
│   │   │           ├── __init__.py
│   │   │           ├── callbacks.py
│   │   │           ├── harnesses
│   │   │           │   ├── __init__.py
│   │   │           │   └── stop_and_go.py
│   │   │           ├── megatron_parallel_state_utils.py
│   │   │           ├── testing_callbacks.py
│   │   │           └── utils.py
│   │   └── tests
│   │       └── bionemo
│   │           └── testing
│   │               └── test_megatron_parallel_state_utils.py
│   └── bionemo-webdatamodule
│       ├── LICENSE
│       ├── README.md
│       ├── pyproject.toml
│       ├── requirements.txt
│       ├── setup.py
│       ├── src
│       │   └── bionemo
│       │       └── webdatamodule
│       │           ├── __init__.py
│       │           ├── datamodule.py
│       │           └── utils.py
│       └── tests
│           └── bionemo
│               └── webdatamodule
│                   ├── __init__.py
│                   ├── conftest.py
│                   └── test_datamodule.py
```

## Installation
### Initializing 3rd-party dependencies as git submodules
>>>>>>> 1157e1cb

**BioNeMo Framework** is a free to use collection of programming tools and packages offering access to optimized, pre-trained biomolecular models and workflows, along with versatile functionalities for building and customizing models, including training and fine-tuning. Capabilities span various workloads and therapeutic modalities, such as molecular generation and representation learning, protein structure prediction and representation learning, protein-ligand and protein-protein docking, and DNA/RNA/single-cell embedding.


<div class="grid cards" markdown>

-   :material-clock-fast:{ .lg .middle } __User Guide__

    ---

    Install BioNeMo and set up your environment to start accelerating your bioinformatics workflows

    [Get Started](user-guide/getting-started){ .md-button .md-button }

-   :material-scale-balance:{ .lg .middle } __API Reference__

    ---

    Access comprehensive documentation on BioNeMo's sub-packages, functions and classes

    [API Reference](API_reference/bionemo/core/api/){ .md-button .md-button }

-   :material-format-font:{ .lg .middle } __Models__

    ---

    Explore detailed instructions and best practices for using BioNeMo in your research

    [Explore Models](models){ .md-button .md-button }



-   :fontawesome-brands-markdown:{ .lg .middle } __Datasets__

    ---

    Join the BioNeMo community and learn how to contribute to this open-source project

    [Explore Datasets](datasets){ .md-button .md-button }


</div><|MERGE_RESOLUTION|>--- conflicted
+++ resolved
@@ -3,355 +3,6 @@
   - navigation
 ---
 
-<<<<<<< HEAD
-# What is BioNeMo?
-=======
-## Repository structure
-
-### High level overview
-This repository is structured as a meta-package that collects together many python packages. We designed in this way
-because this is how we expect our users to use bionemo, as a package that they themselves import and use in their
-own projects. By structuring code like this ourselves we ensure that bionemo developers follow similar patterns to our
-end users.
-
-Each model is stored in its own `sub-packages`. Some examples of models include:
-* `sub-packages/bionemo-esm2`: ESM2 model
-* `sub-packages/bionemo-geneformer`: Geneformer
-* `sub-packages/bionemo-example_model`: A minimal example MNIST model that demonstrates how you can write a lightweight
-    megatron model that doesn't actually support any megatron parallelism, but should run fine as long as you only use
-    data parallelism to train.
-
-There are also useful utility packages, for example:
-* `sub-packages/bionemo-scdl`: Single Cell Dataloader (SCDL) provides a dataset implementation that can be used by downstream
-    single-cell models in the bionemo package.
-* `sub-packages/bionemo-testing`: a suite of utilities that are useful in testing, think `torch.testing` or `np.testing`.
-
-Finally some of the packages represent common functions and abstract base classes that expose APIs that are useful for
-interacting with `NeMo2`. Some examples of these include:
-* `sub-packages/bionemo-core`: mostly just high level APIs
-* `sub-packages/bionemo-llm`: ABCs for code that multiple large language models (eg BERT variants) share.
-
-Documentation source is stored in `docs/`
-
-The script for building a local docker container is `./launch.sh` which has some useful commands including:
-* `./launch.sh build` to build the container
-* `./launch.sh run` to get into a running container with reasonable settings for data/code mounts etc.
-
-
-### More detailed structure notes
-```
-tree -C -I "*.pyc" -I "test_data" -I "test_experiment" -I "test_finettune_experiment" -I __pycache__ -I "*.egg-info" -I lightning_logs -I results -I data -I MNIST* -I 3rdparty
-.
-├── CODE-REVIEW.md -> docs/CODE-REVIEW.md
-├── CODEOWNERS
-├── CONTRIBUTING.md -> docs/CONTRIBUTING.md
-├── Dockerfile
-├── LICENSE
-│   ├── license.txt
-│   └── third_party.txt
-├── README.md
-├── VERSION
-├── ci
-│   └── scripts
-│       ├── nightly_test.sh
-│       ├── pr_test.sh
-│       └── static_checks.sh
-├── docs
-│   ├── CODE-REVIEW.md
-│   ├── CONTRIBUTING.md
-│   ├── Dockerfile
-│   ├── README.md
-│   ├── docs
-│   │   ├── assets
-│   │   │   ├── css
-│   │   │   │   ├── color-schemes.css
-│   │   │   │   ├── custom-material.css
-│   │   │   │   └── fonts.css
-│   │   │   └── images
-│   │   │       ├── favicon.png
-│   │   │       ├── logo-icon-black.svg
-│   │   │       └── logo-white.svg
-│   │   ├── developer-guide
-│   │   │   ├── CODE-REVIEW.md
-│   │   │   ├── CONTRIBUTING.md
-│   │   │   └── jupyter-notebooks.ipynb
-│   │   ├── index.md
-│   │   └── user-guide
-│   │       └── index.md
-│   ├── mkdocs.yml
-│   ├── requirements.txt
-│   └── scripts
-│       └── gen_ref_pages.py
-├── launch.sh
-├── license_header
-├── pyproject.toml
-├── requirements-cve.txt
-├── requirements-dev.txt
-├── requirements-test.txt
-├── scripts   # 🟢 Temporary scripts that demonstrate how to run some of these programs. These will be replaced.
-│   ├── artifact_paths.yaml
-│   ├── download_artifacts.py
-│   ├── gpt-pretrain.py
-│   ├── license_check.py
-│   ├── protein
-│   │   └── esm2
-│   │       ├── esm2_pretrain.py
-│   │       └── test_esm2_pretrain.py
-│   └── singlecell
-│       └── geneformer
-│           ├── test_train.py
-│           └── train.py
-# 🟢 All work goes into `sub-packages`
-#  Sub-packages represent individually installable subsets of the bionemo codebase. We recommend that you
-#  create new sub-packages to track your experiments and save any updated models or utilities that you need.
-├── sub-packages
-│   ├── bionemo-core  # 🟢 bionemo-core, and bionemo-llm represent top level sub-packages that do not depend on others
-│   │   ├── LICENSE
-│   │   ├── README.md
-│   │   ├── pyproject.toml
-│   │   ├── requirements.txt
-│   │   ├── setup.py
-│   │   ├── src  # 🟢 All sub-packages have a `src` and a `test` sub-directory.
-│   │   │   └── bionemo
-│   │   │       └── core
-│   │   │           ├── __init__.py
-│   │   │           ├── api.py
-│   │   │           ├── model
-│   │   │           │   ├── __init__.py
-│   │   │           │   └── config.py
-│   │   │           └── utils
-│   │   │               ├── __init__.py
-│   │   │               ├── batching_utils.py
-│   │   │               ├── dtypes.py
-│   │   │               └── random_utils.py
-│   │   └── tests  # 🟢 Test files should be mirrored with `src` files, and have the same name other than `test_[file_name].py`
-│   │       └── bionemo
-│   │           ├── core
-│   │           └── pytorch
-│   │               └── utils
-│   │                   └── test_dtypes.py
-│   ├── bionemo-esm2  # 🟢 The ESM2 model sub-package. This stores models and dataloaders necessary for pretraining and some example fine-tuning.
-│   │   ├── LICENSE
-│   │   ├── README.md
-│   │   ├── _requirements-test.txt
-│   │   ├── _requirements.txt
-│   │   ├── pyproject.toml
-│   │   ├── requirements.txt
-│   │   ├── setup.py
-│   │   ├── src
-│   │   │   └── bionemo
-│   │   │       └── esm2
-│   │   │           ├── __init__.py
-│   │   │           ├── api.py
-│   │   │           └── model
-│   │   │               ├── __init__.py
-│   │   │               ├── attention.py
-│   │   │               ├── embedding.py
-│   │   │               ├── lr_scheduler.py
-│   │   │               └── model.py
-│   │   └── tests
-│   │       └── bionemo
-│   │           └── esm2
-│   │               ├── __init__.py
-│   │               ├── conftest.py
-│   │               └── model
-│   │                   ├── __init__.py
-│   │                   ├── test_attention.py
-│   │                   ├── test_embedding.py
-│   │                   ├── test_lr_scheduler.py
-│   │                   └── test_model.py
-│   ├── bionemo-example_model  # 🟢 a small example model that demonstrates how to write a megatron model from scratch and train on MNIST
-│   │   ├── LICENSE
-│   │   ├── README.md
-│   │   ├── _requirements.txt
-│   │   ├── pyproject.toml
-│   │   ├── requirements.txt
-│   │   ├── setup.py
-│   │   ├── src
-│   │   │   └── bionemo
-│   │   │       └── example_model
-│   │   │           ├── __init__.py
-│   │   │           └── lightning_basic.py
-│   │   └── tests
-│   │       └── bionemo
-│   │           └── example_model
-│   │               └── test_lightning_basic.py
-│   ├── bionemo-fw  # 🟢 a meta-package that pulls together all other packages. A user can install this and get all of bionemo.
-│   │   ├── LICENSE
-│   │   ├── README.md
-│   │   ├── _requirements-test.txt
-│   │   ├── _requirements.txt
-│   │   ├── pyproject.toml
-│   │   ├── requirements.txt
-│   │   ├── setup.py
-│   │   ├── src
-│   │   │   └── bionemo
-│   │   │       └── fw
-│   │   │           └── __init__.py
-│   │   └── tests
-│   │       ├── __init__.py
-│   │       └── bionemo
-│   │           └── fw
-│   │               └── test_sub_package_imports.py
-│   ├── bionemo-geneformer  # 🟢 geneformer sub-module
-│   │   ├── LICENSE
-│   │   ├── README.md
-│   │   ├── _requirements-test.txt
-│   │   ├── _requirements.txt
-│   │   ├── pyproject.toml
-│   │   ├── requirements.txt
-│   │   ├── setup.py
-│   │   ├── src
-│   │   │   └── bionemo
-│   │   │       └── geneformer
-│   │   │           ├── __init__.py
-│   │   │           ├── api.py
-│   │   │           ├── model
-│   │   │           │   ├── __init__.py
-│   │   │           │   └── finetune_token_regressor.py
-│   │   │           └── tokenizer
-│   │   │               ├── __init__.py
-│   │   │               ├── gene_tokenizer.py
-│   │   │               └── label2id_tokenizer.py
-│   │   └── tests
-│   │       └── bionemo
-│   │           └── geneformer
-│   │               ├── __init__.py
-│   │               ├── test_model.py
-│   │               ├── test_stop_and_go.py
-│   │               └── test_transformer_specs.py
-│   ├── bionemo-llm  # 🟢 shared model code for LLM style models, eg BERT variants, transformer variants, etc.
-│   │   ├── LICENSE
-│   │   ├── README.md
-│   │   ├── _requirements-test.txt
-│   │   ├── _requirements.txt
-│   │   ├── pyproject.toml
-│   │   ├── requirements.txt
-│   │   ├── setup.py
-│   │   ├── src
-│   │   │   └── bionemo
-│   │   │       └── llm
-│   │   │           ├── __init__.py
-│   │   │           ├── lightning.py
-│   │   │           ├── model
-│   │   │           │   ├── __init__.py
-│   │   │           │   ├── biobert
-│   │   │           │   │   ├── __init__.py
-│   │   │           │   │   ├── lightning.py
-│   │   │           │   │   ├── model.py
-│   │   │           │   │   ├── testing_utils.py
-│   │   │           │   │   └── transformer_specs.py
-│   │   │           │   ├── config.py
-│   │   │           │   ├── layers.py
-│   │   │           │   └── loss.py
-│   │   │           └── utils
-│   │   │               ├── __init__.py
-│   │   │               ├── datamodule_utils.py
-│   │   │               ├── iomixin_utils.py
-│   │   │               ├── logger_utils.py
-│   │   │               ├── remote.py
-│   │   │               └── weight_utils.py
-│   │   └── tests
-│   │       ├── __init__.py
-│   │       └── bionemo
-│   │           └── llm
-│   │               ├── __init__.py
-│   │               ├── model
-│   │               │   ├── biobert
-│   │               │   │   └── test_transformer_specs.py
-│   │               │   └── test_loss.py
-│   │               ├── test_lightning.py
-│   │               └── utils
-│   │                   ├── __init__.py
-│   │                   ├── test_datamodule_utils.py
-│   │                   ├── test_iomixin_utils.py
-│   │                   └── test_logger_utils.py
-│   ├── bionemo-scdl  # 🟢
-│   │   ├── LICENSE
-│   │   ├── README.md
-│   │   ├── examples
-│   │   │   └── example_notebook.ipynb
-│   │   ├── pyproject.toml
-│   │   ├── requirements.txt
-│   │   ├── setup.py
-│   │   ├── src
-│   │   │   └── bionemo
-│   │   │       └── scdl
-│   │   │           ├── __init__.py
-│   │   │           ├── api
-│   │   │           │   ├── __init__.py
-│   │   │           │   └── single_cell_row_dataset.py
-│   │   │           ├── index
-│   │   │           │   ├── __init__.py
-│   │   │           │   └── row_feature_index.py
-│   │   │           ├── io
-│   │   │           │   ├── __init__.py
-│   │   │           │   ├── single_cell_collection.py
-│   │   │           │   └── single_cell_memmap_dataset.py
-│   │   │           ├── scripts
-│   │   │           │   ├── __init__.py
-│   │   │           │   └── convert_h5ad_to_scdl.py
-│   │   │           └── util
-│   │   │               ├── __init__.py
-│   │   │               ├── async_worker_queue.py
-│   │   │               └── torch_dataloader_utils.py
-│   │   └── tests
-│   │       └── bionemo
-│   │           └── scdl
-│   │               ├── conftest.py
-│   │               ├── index
-│   │               │   └── test_row_feature_index.py
-│   │               ├── io
-│   │               │   ├── test_single_cell_collection.py
-│   │               │   └── test_single_cell_memmap_dataset.py
-│   │               └── util
-│   │                   ├── test_async_worker_queue.py
-│   │                   └── test_torch_dataloader_utils.py
-│   ├── bionemo-testing
-│   │   ├── LICENSE
-│   │   ├── README.md
-│   │   ├── _requirements.txt
-│   │   ├── pyproject.toml
-│   │   ├── requirements.txt
-│   │   ├── setup.py
-│   │   ├── src
-│   │   │   └── bionemo
-│   │   │       └── testing
-│   │   │           ├── __init__.py
-│   │   │           ├── callbacks.py
-│   │   │           ├── harnesses
-│   │   │           │   ├── __init__.py
-│   │   │           │   └── stop_and_go.py
-│   │   │           ├── megatron_parallel_state_utils.py
-│   │   │           ├── testing_callbacks.py
-│   │   │           └── utils.py
-│   │   └── tests
-│   │       └── bionemo
-│   │           └── testing
-│   │               └── test_megatron_parallel_state_utils.py
-│   └── bionemo-webdatamodule
-│       ├── LICENSE
-│       ├── README.md
-│       ├── pyproject.toml
-│       ├── requirements.txt
-│       ├── setup.py
-│       ├── src
-│       │   └── bionemo
-│       │       └── webdatamodule
-│       │           ├── __init__.py
-│       │           ├── datamodule.py
-│       │           └── utils.py
-│       └── tests
-│           └── bionemo
-│               └── webdatamodule
-│                   ├── __init__.py
-│                   ├── conftest.py
-│                   └── test_datamodule.py
-```
-
-## Installation
-### Initializing 3rd-party dependencies as git submodules
->>>>>>> 1157e1cb
 
 **BioNeMo Framework** is a free to use collection of programming tools and packages offering access to optimized, pre-trained biomolecular models and workflows, along with versatile functionalities for building and customizing models, including training and fine-tuning. Capabilities span various workloads and therapeutic modalities, such as molecular generation and representation learning, protein structure prediction and representation learning, protein-ligand and protein-protein docking, and DNA/RNA/single-cell embedding.
 
