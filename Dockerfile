# Base image with apex and transformer engine, but without NeMo or Megatron-LM.
ARG BASE_IMAGE=nvcr.io/nvidia/pytorch:24.02-py3
FROM ${BASE_IMAGE} AS bionemo2-base

# Install NeMo dependencies.
WORKDIR /build

ARG MAX_JOBS=4
ENV MAX_JOBS=${MAX_JOBS}

# See NeMo readme for the latest tested versions of these libraries
ARG APEX_COMMIT=810ffae374a2b9cb4b5c5e28eaeca7d7998fca0c
RUN git clone https://github.com/NVIDIA/apex.git && \
  cd apex && \
  git checkout ${APEX_COMMIT} && \
  pip install . -v --no-build-isolation --disable-pip-version-check --no-cache-dir \
  --config-settings "--build-option=--cpp_ext --cuda_ext --fast_layer_norm --distributed_adam --deprecated_fused_adam --group_norm"

# Transformer Engine pre-1.7.0. 1.7 standardizes the meaning of bits in the attention mask to match
ARG TE_COMMIT=7d576ed25266a17a7b651f2c12e8498f67e0baea
RUN git clone https://github.com/NVIDIA/TransformerEngine.git && \
  cd TransformerEngine && \
  git fetch origin ${TE_COMMIT} && \
  git checkout FETCH_HEAD && \
  git submodule init && git submodule update && \
  NVTE_FRAMEWORK=pytorch NVTE_WITH_USERBUFFERS=1 MPI_HOME=/usr/local/mpi pip install .

# Install core apt packages.
RUN apt-get update \
  && apt-get install -y \
  libsndfile1 \
  ffmpeg \
  git \
  curl \
  pre-commit \
  sudo \
  && rm -rf /var/lib/apt/lists/*

RUN apt-get install -y gnupg

# Check the nemo dependency for causal conv1d and make sure this checkout
# tag matches. If not, update the tag in the following line.
RUN CAUSAL_CONV1D_FORCE_BUILD=TRUE pip --disable-pip-version-check --no-cache-dir install \
  git+https://github.com/Dao-AILab/causal-conv1d.git@v1.2.0.post2

# Mamba dependancy installation
RUN pip --disable-pip-version-check --no-cache-dir install \
  git+https://github.com/state-spaces/mamba.git@v2.0.3

RUN pip install hatchling   # needed to install nemo-run
ARG NEMU_RUN_TAG=34259bd3e752fef94045a9a019e4aaf62bd11ce2
RUN pip install nemo_run@git+https://github.com/NVIDIA/NeMo-Run.git@${NEMU_RUN_TAG}

RUN mkdir -p /workspace/bionemo2/

# Delete the temporary /build directory.
WORKDIR /workspace
RUN rm -rf /build

# Addressing Security Scan Vulnerabilities
RUN rm -rf /opt/pytorch/pytorch/third_party/onnx
RUN apt-get update  && \
  apt-get install -y openssh-client=1:8.9p1-3ubuntu0.10 && \
  rm -rf /var/lib/apt/lists/*
RUN apt purge -y libslurm37 libpmi2-0 && \
  apt autoremove -y
RUN source /usr/local/nvm/nvm.sh && \
  NODE_VER=$(nvm current) && \
  nvm deactivate && \
  nvm uninstall $NODE_VER && \
  sed -i "/NVM/d" /root/.bashrc && \
  sed -i "/nvm.sh/d" /etc/bash.bashrc

# Use UV to install python packages from the workspace. This just installs packages into the system's python
# environment, and does not use the current uv.lock file.
COPY --from=ghcr.io/astral-sh/uv:latest /uv /usr/local/bin/uv
ENV UV_LINK_MODE=copy \
  UV_COMPILE_BYTECODE=1 \
  UV_PYTHON_DOWNLOADS=never \
  UV_SYSTEM_PYTHON=true

# Install the bionemo-geomtric requirements ahead of copying over the rest of the repo, so that we can cache their
# installation. These involve building some torch extensions, so they can take a while to install.
RUN --mount=type=bind,source=./sub-packages/bionemo-geometric/requirements.txt,target=/requirements-pyg.txt \
  --mount=type=cache,id=uv-cache,target=/root/.cache,sharing=locked \
  uv pip install --no-build-isolation -r /requirements-pyg.txt

WORKDIR /workspace/bionemo2

# Install 3rd-party deps and bionemo submodules.
COPY ./3rdparty /workspace/bionemo2/3rdparty
COPY ./sub-packages /workspace/bionemo2/sub-packages

# Note, we need to mount the .git folder here so that setuptools-scm is able to fetch git tag for version.
RUN --mount=type=bind,source=./.git,target=./.git \
<<<<<<< HEAD
  --mount=type=cache,id=uv-cache,target=/root/.cache,sharing=locked \
  --mount=type=bind,source=./requirements-test.txt,target=/requirements-test.txt \
  --mount=type=bind,source=./requirements-cve.txt,target=/requirements-cve.txt \
  <<EOT
=======
  --mount=type=bind,source=./requirements-test.txt,target=/requirements-test.txt \
  --mount=type=bind,source=./requirements-cve.txt,target=/requirements-cve.txt \
  <<EOT
set -eo pipefail
>>>>>>> 1a8ff0ba
uv pip install --no-build-isolation \
  ./3rdparty/* \
  ./sub-packages/bionemo-* \
  -r /requirements-cve.txt \
  -r /requirements-test.txt
rm -rf ./3rdparty
rm -rf /tmp/*
EOT

# In the devcontainer image, we just copy over the finished `dist-packages` folder from the build image back into the
# base pytorch container. We can then set up a non-root user and uninstall the bionemo and 3rd-party packages, so that
# they can be installed in an editable fashion from the workspace directory. This lets us install all the package
# dependencies in a cached fashion, so they don't have to be built from scratch every time the devcontainer is rebuilt.
FROM ${BASE_IMAGE} AS dev

RUN --mount=type=cache,id=apt-cache,target=/var/cache/apt,sharing=locked \
  --mount=type=cache,id=apt-lib,target=/var/lib/apt,sharing=locked \
  <<EOT
<<<<<<< HEAD
=======
set -eo pipefail
>>>>>>> 1a8ff0ba
apt-get update -qy
apt-get install -qyy \
  sudo
rm -rf /tmp/* /var/tmp/*
EOT

# Create a non-root user to use inside a devcontainer.
ARG USERNAME=bionemo
ARG USER_UID=1000
ARG USER_GID=$USER_UID
RUN groupadd --gid $USER_GID $USERNAME \
  && useradd --uid $USER_UID --gid $USER_GID -m $USERNAME \
  && echo $USERNAME ALL=\(root\) NOPASSWD:ALL > /etc/sudoers.d/$USERNAME \
  && chmod 0440 /etc/sudoers.d/$USERNAME

# Here we delete the dist-packages directory from the pytorch base image, and copy over the dist-packages directory from
# the build image. This ensures we have all the necessary dependencies installed (megatron, nemo, etc.).
RUN <<EOT
<<<<<<< HEAD
=======
  set -eo pipefail
>>>>>>> 1a8ff0ba
  rm -rf /usr/local/lib/python3.10/dist-packages
  mkdir -p /usr/local/lib/python3.10/dist-packages
  chmod 777 /usr/local/lib/python3.10/dist-packages
  chmod 777 /usr/local/bin
EOT

USER $USERNAME

COPY --from=bionemo2-base --chown=$USERNAME:$USERNAME --chmod=777 \
  /usr/local/lib/python3.10/dist-packages /usr/local/lib/python3.10/dist-packages

COPY --from=ghcr.io/astral-sh/uv:latest /uv /usr/local/bin/uv
ENV UV_LINK_MODE=copy \
  UV_COMPILE_BYTECODE=0 \
  UV_PYTHON_DOWNLOADS=never \
  UV_SYSTEM_PYTHON=true

RUN --mount=type=bind,source=./requirements-dev.txt,target=/workspace/bionemo2/requirements-dev.txt \
  --mount=type=cache,id=uv-cache,target=/root/.cache,sharing=locked <<EOT
<<<<<<< HEAD
=======
  set -eo pipefail
>>>>>>> 1a8ff0ba
  uv pip install -r /workspace/bionemo2/requirements-dev.txt
  rm -rf /tmp/*
EOT

RUN <<EOT
<<<<<<< HEAD
=======
  set -eo pipefail
>>>>>>> 1a8ff0ba
  rm -rf /usr/local/lib/python3.10/dist-packages/bionemo*
  pip uninstall -y nemo_toolkit megatron_core
EOT

# The 'release' target needs to be last so that it's the default build target. In the future, we could consider a setup
# similar to the devcontainer above, where we copy the dist-packages folder from the build image into the release image.
# This would reduce the overall image size by reducing the number of intermediate layers. In the meantime, we match the
# existing release image build by copying over remaining files from the repo into the container.
FROM bionemo2-base AS release

COPY VERSION .
COPY ./scripts ./scripts
COPY ./README.md ./
<<<<<<< HEAD
COPY ./ci/scripts ./ci/scripts
=======

# Copy over folders so that the image can run tests in a self-contained fashion.
COPY ./ci/scripts ./ci/scripts
COPY ./docs ./docs
>>>>>>> 1a8ff0ba
<|MERGE_RESOLUTION|>--- conflicted
+++ resolved
@@ -93,17 +93,10 @@
 
 # Note, we need to mount the .git folder here so that setuptools-scm is able to fetch git tag for version.
 RUN --mount=type=bind,source=./.git,target=./.git \
-<<<<<<< HEAD
-  --mount=type=cache,id=uv-cache,target=/root/.cache,sharing=locked \
-  --mount=type=bind,source=./requirements-test.txt,target=/requirements-test.txt \
-  --mount=type=bind,source=./requirements-cve.txt,target=/requirements-cve.txt \
-  <<EOT
-=======
   --mount=type=bind,source=./requirements-test.txt,target=/requirements-test.txt \
   --mount=type=bind,source=./requirements-cve.txt,target=/requirements-cve.txt \
   <<EOT
 set -eo pipefail
->>>>>>> 1a8ff0ba
 uv pip install --no-build-isolation \
   ./3rdparty/* \
   ./sub-packages/bionemo-* \
@@ -122,10 +115,7 @@
 RUN --mount=type=cache,id=apt-cache,target=/var/cache/apt,sharing=locked \
   --mount=type=cache,id=apt-lib,target=/var/lib/apt,sharing=locked \
   <<EOT
-<<<<<<< HEAD
-=======
 set -eo pipefail
->>>>>>> 1a8ff0ba
 apt-get update -qy
 apt-get install -qyy \
   sudo
@@ -144,10 +134,7 @@
 # Here we delete the dist-packages directory from the pytorch base image, and copy over the dist-packages directory from
 # the build image. This ensures we have all the necessary dependencies installed (megatron, nemo, etc.).
 RUN <<EOT
-<<<<<<< HEAD
-=======
   set -eo pipefail
->>>>>>> 1a8ff0ba
   rm -rf /usr/local/lib/python3.10/dist-packages
   mkdir -p /usr/local/lib/python3.10/dist-packages
   chmod 777 /usr/local/lib/python3.10/dist-packages
@@ -167,19 +154,13 @@
 
 RUN --mount=type=bind,source=./requirements-dev.txt,target=/workspace/bionemo2/requirements-dev.txt \
   --mount=type=cache,id=uv-cache,target=/root/.cache,sharing=locked <<EOT
-<<<<<<< HEAD
-=======
   set -eo pipefail
->>>>>>> 1a8ff0ba
   uv pip install -r /workspace/bionemo2/requirements-dev.txt
   rm -rf /tmp/*
 EOT
 
 RUN <<EOT
-<<<<<<< HEAD
-=======
   set -eo pipefail
->>>>>>> 1a8ff0ba
   rm -rf /usr/local/lib/python3.10/dist-packages/bionemo*
   pip uninstall -y nemo_toolkit megatron_core
 EOT
@@ -193,11 +174,7 @@
 COPY VERSION .
 COPY ./scripts ./scripts
 COPY ./README.md ./
-<<<<<<< HEAD
-COPY ./ci/scripts ./ci/scripts
-=======
 
 # Copy over folders so that the image can run tests in a self-contained fashion.
 COPY ./ci/scripts ./ci/scripts
-COPY ./docs ./docs
->>>>>>> 1a8ff0ba
+COPY ./docs ./docs